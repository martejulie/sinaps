# coding: utf-8
import numpy as np
pi=np.pi
from quantiphy import Quantity
import pandas as  pd


"""
Units :

Voltage : mV
Time : ms
Distance : μm
Resistance : GΩ
Conductance : nS
Capacitance : pF
Current : pA

"""



class Section:
    """This class representss a section of neuron with uniform physical values
    """
    def __init__(self, L=100, a=1, C_m=1, R_l=150, V0=0, name=None):
        """
            S=Section(L : length [μm],
                      a : radius [μm],
                      C_m : menbrane capacitance [μF/cm²],
                      R_l : longitudinal resistance [Ohm.cm]
                      [V0]=0 : initial potential (mV)
                      [name],
                      )

            resistance and capacitance given per membrane-area unit
        """
        self.L = L
        self.a = a
        self.C_m = C_m/100  # conversion to pF/μm2: 1 μF/cm2 = 0.01 pF/μm2
        self.R_l = R_l/1E5 # conversion to GΩ.μm: 1 Ω.cm = E-5 GΩ.μm
        self.V0 = V0
        self.channels_c = list()#density channels
        self.channels_p = list()#point channels
        if name is None:
            self.name=id(self)
        else:
            self.name=name


    @property
    def r_l(self):
        """longitudinal resistance per unit length [GOhm/μm]"""
        return  self.R_l /  pi / self.a**2

    @property
    def c_m(self):
        """membrane capacitance per unit length [pF/μm]"""
        return self.C_m * 2 * pi * self.a


    def __repr__(self):
        return """Section(name={}, L={}, a={}, C_m={}, R_l={}, channels : {}, point_channels : {})""".format(
            self.name,
            Quantity (self.L*1E-6,'m'),
            Quantity (self.a*1E-6,'m'),
<<<<<<< HEAD
            Quantity (self.C_m*1E-12,'F/μm²'),
            Quantity (self.R_l*1E9,'Ω.μm'),
            [c['obj'] for c in self.channels_c],
            ['{}:{}'.format(c['pos'],c['obj'])for c in self.channels_p])
=======
            Quantity (self.C_m*1E-4,'F/cm²'),
            Quantity (self.R_l*1E5,'Ω.cm'))
>>>>>>> e94ef305
    def __str__(self):
        return "Section {}".format(self.name)

    def _repr_markdown_(self):
        return """Section **{}**
+ L: {}
+ a: {}
+ C_m: {}
+ R_l: {}
+ channels: {}
+ point_channels: {}""".format(
            self.name,
            Quantity (self.L*1E-6,'m'),
            Quantity (self.a*1E-6,'m'),
            Quantity (self.C_m*1E-12,'F/μm²'),
            Quantity (self.R_l*1E9,'Ω.μm'),
            '\n  + '.join([str(c['obj']) for c in self.channels_c]),
            '\n  + '.join(['{}:{}'.format(c['pos'],c['obj'])for c in self.channels_p])
            )


    def __copy__(self):
        return Section(self.name)


    def add_channel_c(self,C):
        """Add density channels to the section
        C: type channel
        the channels are continuous density giving a surfacic current in nA/μm2
        """
        self.channels_c.append({'obj':C})

    def add_channel_p(self,C,x):
        """Add point channels to the section
        C: type channel
        x: type float, is the relative position of the channel in the section
        the channels are point process giving a current in nA
        """
        self.channels_p.append({'obj':C,'pos':x})



    ## Initilialisation functions

    def init_sim(self,dx):
        """Prepare the section to run a simulation with spatial resolution dx
        if dx = 0 , sec.dx will be use

        """
        idS0=0
        if dx > 0:
            self.dx=dx
        try:
            n=max(int(np.ceil(self.L/self.dx)),2)
        except AttributeError:
            raise ValueError('You must first define dx as a property for each section before using dx=0')
        self.dx=self.L/n
        self.x=np.linspace(self.dx/2,self.L-self.dx/2,n)##center of the compartiment, size n
        self.xb=np.linspace(0,self.L,n+1)##border of the compartiment, size n+1
        self.idV=np.array(range(n),int)
        for c in self.channels_c:
            nv = c['obj'].nb_var * n
            c['idS']=idS0 + np.array(range(nv),int)
            idS0 +=  nv # * state variables
        for c in self.channels_p:
            c['idV']=min(c['pos'] * n, n-1)#index of the compartment related to the point process
            c['idS']=idS0 + np.array(range(c['obj'].nb_var),int)
            idS0 += c['obj'].nb_var # * state variables

        self.idS = np.array(range(idS0),int)
        return self.idV,self.idS

    def V0_array(self):
        """Return the initial potential for each nodes
        init_sim(dx) must have been previously called
        """
        return np.ones_like(self.x) * self.V0 #[mV]

    def S0_array(self):
        """Return the resting potential for each nodes
        init_sim(dx) must have been previously called
        """
        # np.diff(self.xb) = size of compartiment
        S0=np.zeros_like(self.idS,float)
        for c in self.channels_c + self.channels_p:
            if len(c['idS']):
                S0[c['idS']] = c['obj'].__S0(len(self.x))
        return S0

    def c_m_array(self):
        """Return the membrane capacitance for each nodes
        init_sim(dx) must have been previously called
        """
        # np.diff(self.xb) = size of compartiment
        return np.diff(self.xb) * self.c_m #[nF]



    def r_l_array(self):
        """Return the longitunal resistance between each nodes
        init_sim(dx) must have been previously called
        """
        # np.diff(self.x) = distance between centers of compartiment
        return np.diff(self.x) *  self.r_l  #[MΩ]

    def r_l_end(self):
        """Return the longitunal resistance between the start/end of the section
        and the first/last node
        init_sim(dx) must have been previously called
        """
        # np.diff(self.x) = distance between centers of compartiment
        return np.array([self.x[0],(self.L - self.x[-1])]) *  self.r_l  #[MΩ]



    ## Simulation functions


    def I(self,V,S,t):
        """return the transmembrane current"""
        I= np.zeros(V.shape)
        #continuous channels
        for c in self.channels_c:
            I += c['obj'].__I(V,S[c['idS']],t) * self.dx * 2 * pi * self.a
            #todo taking into account variable radius

        #point channels
        for c in self.channels_p:
            I[c['idV']] += c['obj'].__I(V[c['idV']],S[c['idS']],t)

        return I


    def dS(self,V,S):
        """return the differential of the state variables of the ion channels"""
        dS = np.zeros(S.shape)
        for channels in (self.channels_c,self.channels_p):
            for c in channels:
                if len(c['idS']):
                    dS[c['idS']] = c['obj'].__dS(V,S[c['idS']])
        return dS



    ## Save results functions

    def save_result(self,V,S):
        self.V = V
        for c in self.channels_c + self.channels_p:
            if len(c['idS']):
                c['obj'].save_result(S[c['idS']])



class Channel:
    """
    Generic class describing a channel or a group of channel
    To implement a channel C, it is necessary to implement  :
     - a function C.I(V,*st_vars) returning the net  current towards inside
      ([A] for point channel and [pA/μm2] for density channels ) of the mechanism with
     V the voltage (:array) and *st_vars the state variable of the mechanism (:array)
      - If there is state variables a function C.dS(V,*st_vars) returning a
      tuple with the differential of each state variable
       and a function S0 returning a tuple with the initial value for each state
       variable
    """

    def __init__(self):
        self.nb_var = 0

    def I(self,V,*st_vars,t):
        return 0 * V

    def dS(self,V,*st_vars):
        return [0] * self.nb_var

    def S0(self):
        return [0] * self.nb_var


    def _Section__S0(self,n):
        if self.nb_var > 1:
            return np.concatenate([[S] *n for S in self.S0()])
        else:
            return self.S0()


    def _Section__I(self,V,S,t):
        if self.nb_var > 1:
            n=len(V)
            st_vars=[S[k*n:k*n+n] for k in range(self.nb_var)]
            return self.I(V,*st_vars,t)
        else:
            return self.I(V,S,t)

    def _Section__dS(self,V,S):
        if self.nb_var > 1:
            n=len(V)
            st_vars=[S[k*n:k*n+n] for k in range(self.nb_var)]
            return np.concatenate(self.dS(V,*st_vars))
        else:
            return self.dS(V,S)


class Neuron:
    """This class represents a neuron
    N=Neuron(sections)


    """

    spatialError = ValueError("""No spatial resolution for the neuron
                    init_sim(dx) must be called before
                    """)


    def __init__(self, V_ref=0):
        """
        V_ref is the resting potential of the neuron (V)
        """

        self.sections=list()
        self.V_ref = V_ref
        self.dx = None
        self.mat=None
        self._x=None
        self._y=None

    def __repr__(self):
        return "Neuron({})".format(
            ['{}-{}: {}'.format(s['i'],s['j'],s['obj'].__repr__())
                for s in self.sections]
                )


    def add_section(self,s,i,j):
        """Connect nodes
        example : N.add_section(s,i,j)
        With i and j:Int and s:Section
        connect nodes i and j with section s
        """
        self.sections.append({'i':i,'j':j,'obj':s,'num':len(self.sections)})

    @property
    def nb_nodes(self):
        return max([max(s['i'],s['j']) for s in self.sections])+1

    @property
    def adj_mat(self):
        if self.mat is None:
            n=self.nb_nodes
            self.mat = np.ndarray([n,n],Section)
            for s in self.sections:
                self.mat[s['i'],s['j']]=s['obj']
        return self.mat

    def init_sim(self,dx):
        """Prepare the neuron to run a simulation with spatial resolution dx"""
        idV0=idS0=0
        self.dx = dx
        for s in self.sections:
            idV,idS=s['obj'].init_sim(dx)
            s['idV'] = idV0+idV
            s['idS'] = idS0+idS
            idV0 += len(idV)
            idS0 += len(idS)


        self.nb_comp = idV0 # total number of compartment
        self.nb_con = max([max(s['i'],s['j']) for s in self.sections]) + 1
        #number of connecting nodes

        self.idV = np.array(range(idV0 + self.nb_con),int)
        self.idS = np.array(range(idS0),int)
        return self.idV, self.idS


    def capacitance_array(self):
        """Return the menbrane capacitance for each nodes
        init_sim(dx) must have been previously called
        """
        if self.dx is None:
            raise Neuron.spatialError

        Cm = np.zeros(self.nb_comp)
        for s in self.sections:
            Cm[s['idV']] = s['obj'].c_m_array()

        return Cm

    def conductance_mat(self):
        """Return conductance matrix G of the neuron
        G is a sparse matrix
        init_sim(dx) must have been previously called
        """
        if self.dx is None:
            raise Neuron.spatialError

        n = self.nb_comp
        m = self.nb_con

        #Initilialisation conductance matrix size n * n+m
        G = np.zeros([n, n + m])

        for s in self.sections:
            # longitudinal conductance in a section
            g_l = 1/s['obj'].r_l_array()
            G[s['idV'][:-1],s['idV'][1:]] = + g_l
            G[s['idV'][1:],s['idV'][:-1]] = + g_l
            G[s['idV'][:-1],s['idV'][:-1]] += - g_l
            G[s['idV'][1:],s['idV'][1:]] +=  - g_l
            #  conductance between connecting nodes and first/last compartment
            g_end = 1/s['obj'].r_l_end()
            ends = [0,-1]
            G[s['idV'][ends],[s['i']+n,s['j']+n]] =  + g_end
            G[s['idV'][ends],s['idV'][ends]] +=  - g_end

        return G

    def connection_mat(self):
        """Return connection matrix k of the neuron
        giving the relation between the voltage of the connecting nodes and the
        voltage of the compartiment nodes
        init_sim(dx) must have been previously called

        V0 = sum (gk.Vk) / sum(gk)

        """
        if self.dx is None:
            raise Neuron.spatialError

        #Initilialisation connection matrix size m * n
        k = np.zeros([self.nb_con, self.nb_comp])

        for s in self.sections:
            g_end = 1/s['obj'].r_l_end()
            # conductance of leak channels
            k[[s['i'],s['j']],s['idV'][[0,-1]]] = g_end
        k = k/k.sum(axis=1,keepdims=True)
        return k


    def V0_array(self):
        """Return the initial potential for each nodes
        init_sim(dx) must have been previously called
        """
        if self.dx is None:
            raise Neuron.spatialError

        V0 = np.zeros_like(self.idV,float)
        for s in self.sections:
            V0[s['idV']]=s['obj'].V0_array()
        V0[-self.nb_con:] = self.connection_mat() @ V0[:-self.nb_con]
        return V0 - self.V_ref #Conversion of reference potential V=0 for the
        #resting potential in the model

    def S0_array(self):
        """Return initial stae variable for each nodes
        init_sim(dx) must have been previously called
        """
        if self.dx is None:
            raise Neuron.spatialError

        S0=np.zeros_like(self.idS,float)
        for s in self.sections:
            S0[s['idS']]=s['obj'].S0_array()
        return S0



    def I(self,V,S,t):
        """return the transmembrane current towards inside"""
        I= np.zeros(self.nb_comp)
        for s in self.sections:
            I[s['idV']] = s['obj'].I( V[s['idV']], S[s['idS']],t)
        return I



    def dS(self,V,S):
        """return the differential of the state variables of the ion channels"""
        dS = np.zeros_like(S)
        for s in self.sections:
            dS[s['idS']] = s['obj'].dS(V[s['idV']] + self.V_ref, S[s['idS']])
        return dS





    def indexV(self):
        """return index for potential vector
        id section
        position
        """
        return (np.concatenate( [ [s['num']]*len(s['idV']) for s in self.sections]),
                np.concatenate([s['obj'].x for s in self.sections]))

    def indexS(self):
        """return index for state variables
        id section
        channel
        variable
        position
        """
        #todo
        return (np.concatenate( [ [s['num']]*len(s['idS']) for s in self.sections]),
                np.concatenate([s['obj'].index for s in self.sections]))






class Ion:
    """This class represent an ionic specie"""
    def __init__(self,name,charge,D):
        """
        name : str
        charge : int electric charge of the ion (ex 2 for Ca2+ and -1 for Cl-)
        D : diffusion coef of the ion um2/ms
        """
        self.name = name
        self.charge = charge
        self.D = D

    def __repr__(self):
        return "{}{}{}".format(self.name,
                                abs(self.charge) if self.charge>1 else "",
                                "+" if self.charge >0 else "-"
                                )<|MERGE_RESOLUTION|>--- conflicted
+++ resolved
@@ -64,15 +64,10 @@
             self.name,
             Quantity (self.L*1E-6,'m'),
             Quantity (self.a*1E-6,'m'),
-<<<<<<< HEAD
-            Quantity (self.C_m*1E-12,'F/μm²'),
-            Quantity (self.R_l*1E9,'Ω.μm'),
+            Quantity (self.C_m*1E-4,'F/cm²'),
+            Quantity (self.R_l*1E5,'Ω.cm'),
             [c['obj'] for c in self.channels_c],
             ['{}:{}'.format(c['pos'],c['obj'])for c in self.channels_p])
-=======
-            Quantity (self.C_m*1E-4,'F/cm²'),
-            Quantity (self.R_l*1E5,'Ω.cm'))
->>>>>>> e94ef305
     def __str__(self):
         return "Section {}".format(self.name)
 
