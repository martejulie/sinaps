# coding: utf-8
import numpy as np
pi=np.pi
from quantiphy import Quantity
import pandas as  pd


"""
Units :

Voltage : mV
Time : ms
Distance : μm
Resistance : GΩ
Conductance : nS
Capacitance : pF
Current : pA

"""



class Section:
    """This class representss a section of neuron with uniform physical values
    """
    def __init__(self, L=100, a=1, C_m=1, R_l=150, V0=0, name=None):
        """
            S=Section(L : length [μm],
                      a : radius [μm],
                      C_m : menbrane capacitance [μF/cm²],
                      R_l : longitudinal resistance [Ohm.cm]
                      [V0]=0 : initial potential (mV)
                      [name],
                      )

            resistance and capacitance given per membrane-area unit
        """
        self.L = L
        self.a = a
        self.C_m = C_m/100  # conversion to pF/μm2: 1 μF/cm2 = 0.01 pF/μm2
        self.R_l = R_l/1E5 # conversion to GΩ.μm: 1 Ω.cm = E-5 GΩ.μm
        self.V0 = V0
        self.channels_c = list()#density channels
        self.channels_p = list()#point channels
        if name is None:
            self.name=id(self)
        else:
            self.name=name


    @property
    def r_l(self):
        """longitudinal resistance per unit length [GOhm/μm]"""
        return  self.R_l /  pi / self.a**2

    @property
    def c_m(self):
        """membrane capacitance per unit length [pF/μm]"""
        return self.C_m * 2 * pi * self.a


    def __repr__(self):
        return """Section(name={}, L={}, a={}, C_m={}, R_l={}, channels : {}, point_channels : {})""".format(
            self.name,
            Quantity (self.L*1E-6,'m'),
            Quantity (self.a*1E-6,'m'),
            Quantity (self.C_m*1E-4,'F/cm²'),
<<<<<<< HEAD
            Quantity (self.R_l*1E5,'Ω.cm'),
=======
            Quantity (self.R_l*1E5,'Ω.cm')),
>>>>>>> d753ab00
            [c['obj'] for c in self.channels_c],
            ['{}:{}'.format(c['pos'],c['obj'])for c in self.channels_p])
    def __str__(self):
        return "Section {}".format(self.name)

    def _repr_markdown_(self):
        return """Section **{}**
+ L: {}
+ a: {}
+ C_m: {}
+ R_l: {}
+ channels: {}
+ point_channels: {}""".format(
            self.name,
            Quantity (self.L*1E-6,'m'),
            Quantity (self.a*1E-6,'m'),
            Quantity (self.C_m*1E-12,'F/μm²'),
            Quantity (self.R_l*1E9,'Ω.μm'),
            '\n  + '.join([str(c['obj']) for c in self.channels_c]),
            '\n  + '.join(['{}:{}'.format(c['pos'],c['obj'])for c in self.channels_p])
            )


    def __copy__(self):
        return Section(self.name)


    def add_channel_c(self,C):
        """Add density channels to the section
        C: type channel
        the channels are continuous density giving a surfacic current in nA/μm2
        """
        self.channels_c.append({'obj':C})

    def add_channel_p(self,C,x):
        """Add point channels to the section
        C: type channel
        x: type float, is the relative position of the channel in the section
        the channels are point process giving a current in nA
        """
        self.channels_p.append({'obj':C,'pos':x})



    ## Initilialisation functions

    def init_sim(self,dx):
        """Prepare the section to run a simulation with spatial resolution dx
        if dx = 0 , sec.dx will be use

        """
        idS0=0
        if dx > 0:
            self.dx=dx
        try:
            n=max(int(np.ceil(self.L/self.dx)),2)
        except AttributeError:
            raise ValueError('You must first define dx as a property for each section before using dx=0')
        self.dx=self.L/n
        self.x=np.linspace(self.dx/2,self.L-self.dx/2,n)##center of the compartiment, size n
        self.xb=np.linspace(0,self.L,n+1)##border of the compartiment, size n+1
        self.idV=np.array(range(n),int)
        for c in self.channels_c:
            nv = c['obj'].nb_var * n
            c['idS']=idS0 + np.array(range(nv),int)
            idS0 +=  nv # * state variables
        for c in self.channels_p:
            c['idV']=min(c['pos'] * n, n-1)#index of the compartment related to the point process
            c['idS']=idS0 + np.array(range(c['obj'].nb_var),int)
            idS0 += c['obj'].nb_var # * state variables

        self.idS = np.array(range(idS0),int)
        return self.idV,self.idS

    def V0_array(self):
        """Return the initial potential for each nodes
        init_sim(dx) must have been previously called
        """
        return np.ones_like(self.x) * self.V0 #[mV]

    def S0_array(self):
        """Return the resting potential for each nodes
        init_sim(dx) must have been previously called
        """
        # np.diff(self.xb) = size of compartiment
        S0=np.zeros_like(self.idS,float)
        for c in self.channels_c + self.channels_p:
            if len(c['idS']):
                S0[c['idS']] = c['obj'].__S0(len(self.x))
        return S0

    def c_m_array(self):
        """Return the membrane capacitance for each nodes
        init_sim(dx) must have been previously called
        """
        # np.diff(self.xb) = size of compartiment
        return np.diff(self.xb) * self.c_m #[nF]



    def r_l_array(self):
        """Return the longitunal resistance between each nodes
        init_sim(dx) must have been previously called
        """
        # np.diff(self.x) = distance between centers of compartiment
        return np.diff(self.x) *  self.r_l  #[MΩ]

    def r_l_end(self):
        """Return the longitunal resistance between the start/end of the section
        and the first/last node
        init_sim(dx) must have been previously called
        """
        # np.diff(self.x) = distance between centers of compartiment
        return np.array([self.x[0],(self.L - self.x[-1])]) *  self.r_l  #[MΩ]



    ## Simulation functions


    def I(self,V,S,t):
        """return the transmembrane current"""
        I= np.zeros(V.shape)
        #continuous channels
        for c in self.channels_c:
            I += c['obj'].__I(V,S[c['idS']],t) * self.dx * 2 * pi * self.a
            #todo taking into account variable radius

        #point channels
        for c in self.channels_p:
            I[c['idV']] += c['obj'].__I(V[c['idV']],S[c['idS']],t)

        return I


    def dS(self,V,S):
        """return the differential of the state variables of the ion channels"""
        dS = np.zeros(S.shape)
        for channels in (self.channels_c,self.channels_p):
            for c in channels:
                if len(c['idS']):
                    dS[c['idS']] = c['obj'].__dS(V,S[c['idS']])
        return dS



    ## Save results functions

    def save_result(self,V,S):
        self.V = V
        for c in self.channels_c + self.channels_p:
            if len(c['idS']):
                c['obj'].save_result(S[c['idS']])



class Channel:
    """
    Generic class describing a channel or a group of channel
    To implement a channel C, it is necessary to implement  :
     - a function C.I(V,*st_vars) returning the net  current towards inside
      ([A] for point channel and [pA/μm2] for density channels ) of the mechanism with
     V the voltage (:array) and *st_vars the state variable of the mechanism (:array)
      - If there is state variables a function C.dS(V,*st_vars) returning a
      tuple with the differential of each state variable
       and a function S0 returning a tuple with the initial value for each state
       variable
    """

    def __init__(self):
        self.nb_var = 0

    def I(self,V,*st_vars,t):
        return 0 * V

    def dS(self,V,*st_vars):
        return [0] * self.nb_var

    def S0(self):
        return [0] * self.nb_var


    def _Section__S0(self,n):
        if self.nb_var > 1:
            return np.concatenate([[S] *n for S in self.S0()])
        else:
            return self.S0()


    def _Section__I(self,V,S,t):
        if self.nb_var > 1:
            n=len(V)
            st_vars=[S[k*n:k*n+n] for k in range(self.nb_var)]
            return self.I(V,*st_vars,t)
        else:
            return self.I(V,S,t)

    def _Section__dS(self,V,S):
        if self.nb_var > 1:
            n=len(V)
            st_vars=[S[k*n:k*n+n] for k in range(self.nb_var)]
            return np.concatenate(self.dS(V,*st_vars))
        else:
            return self.dS(V,S)


class Neuron:
    """This class represents a neuron
    N=Neuron(sections)


    """

    spatialError = ValueError("""No spatial resolution for the neuron
                    init_sim(dx) must be called before
                    """)


    def __init__(self, V_ref=0):
        """
        V_ref is the resting potential of the neuron (V)
        """

        self.sections=list()
        self.V_ref = V_ref
        self.dx = None
        self.mat=None
        self._x=None
        self._y=None

    def __repr__(self):
        return "Neuron({})".format(
            ['{}-{}: {}'.format(s['i'],s['j'],s['obj'].__repr__())
                for s in self.sections]
                )


    def add_section(self,s,i,j):
        """Connect nodes
        example : N.add_section(s,i,j)
        With i and j:Int and s:Section
        connect nodes i and j with section s
        """
        self.sections.append({'i':i,'j':j,'obj':s,'num':len(self.sections)})

    @property
    def nb_nodes(self):
        return max([max(s['i'],s['j']) for s in self.sections])+1

    @property
    def adj_mat(self):
        if self.mat is None:
            n=self.nb_nodes
            self.mat = np.ndarray([n,n],Section)
            for s in self.sections:
                self.mat[s['i'],s['j']]=s['obj']
        return self.mat

    def init_sim(self,dx):
        """Prepare the neuron to run a simulation with spatial resolution dx"""
        idV0=idS0=0
        self.dx = dx
        for s in self.sections:
            idV,idS=s['obj'].init_sim(dx)
            s['idV'] = idV0+idV
            s['idS'] = idS0+idS
            idV0 += len(idV)
            idS0 += len(idS)


        self.nb_comp = idV0 # total number of compartment
        self.nb_con = max([max(s['i'],s['j']) for s in self.sections]) + 1
        #number of connecting nodes

        self.idV = np.array(range(idV0 + self.nb_con),int)
        self.idS = np.array(range(idS0),int)
        return self.idV, self.idS


    def capacitance_array(self):
        """Return the menbrane capacitance for each nodes
        init_sim(dx) must have been previously called
        """
        if self.dx is None:
            raise Neuron.spatialError

        Cm = np.zeros(self.nb_comp)
        for s in self.sections:
            Cm[s['idV']] = s['obj'].c_m_array()

        return Cm

    def conductance_mat(self):
        """Return conductance matrix G of the neuron
        G is a sparse matrix
        init_sim(dx) must have been previously called
        """
        if self.dx is None:
            raise Neuron.spatialError

        n = self.nb_comp
        m = self.nb_con

        #Initilialisation conductance matrix size n * n+m
        G = np.zeros([n, n + m])

        for s in self.sections:
            # longitudinal conductance in a section
            g_l = 1/s['obj'].r_l_array()
            G[s['idV'][:-1],s['idV'][1:]] = + g_l
            G[s['idV'][1:],s['idV'][:-1]] = + g_l
            G[s['idV'][:-1],s['idV'][:-1]] += - g_l
            G[s['idV'][1:],s['idV'][1:]] +=  - g_l
            #  conductance between connecting nodes and first/last compartment
            g_end = 1/s['obj'].r_l_end()
            ends = [0,-1]
            G[s['idV'][ends],[s['i']+n,s['j']+n]] =  + g_end
            G[s['idV'][ends],s['idV'][ends]] +=  - g_end

        return G

    def connection_mat(self):
        """Return connection matrix k of the neuron
        giving the relation between the voltage of the connecting nodes and the
        voltage of the compartiment nodes
        init_sim(dx) must have been previously called

        V0 = sum (gk.Vk) / sum(gk)

        """
        if self.dx is None:
            raise Neuron.spatialError

        #Initilialisation connection matrix size m * n
        k = np.zeros([self.nb_con, self.nb_comp])

        for s in self.sections:
            g_end = 1/s['obj'].r_l_end()
            # conductance of leak channels
            k[[s['i'],s['j']],s['idV'][[0,-1]]] = g_end
        k = k/k.sum(axis=1,keepdims=True)
        return k


    def V0_array(self):
        """Return the initial potential for each nodes
        init_sim(dx) must have been previously called
        """
        if self.dx is None:
            raise Neuron.spatialError

        V0 = np.zeros_like(self.idV,float)
        for s in self.sections:
            V0[s['idV']]=s['obj'].V0_array()
        V0[-self.nb_con:] = self.connection_mat() @ V0[:-self.nb_con]
        return V0 - self.V_ref #Conversion of reference potential V=0 for the
        #resting potential in the model

    def S0_array(self):
        """Return initial stae variable for each nodes
        init_sim(dx) must have been previously called
        """
        if self.dx is None:
            raise Neuron.spatialError

        S0=np.zeros_like(self.idS,float)
        for s in self.sections:
            S0[s['idS']]=s['obj'].S0_array()
        return S0



    def I(self,V,S,t):
        """return the transmembrane current towards inside"""
        I= np.zeros(self.nb_comp)
        for s in self.sections:
            I[s['idV']] = s['obj'].I( V[s['idV']], S[s['idS']],t)
        return I



    def dS(self,V,S):
        """return the differential of the state variables of the ion channels"""
        dS = np.zeros_like(S)
        for s in self.sections:
            dS[s['idS']] = s['obj'].dS(V[s['idV']] + self.V_ref, S[s['idS']])
        return dS





    def indexV(self):
        """return index for potential vector
        id section
        position
        """
        return (np.concatenate( [ [s['num']]*len(s['idV']) for s in self.sections]),
                np.concatenate([s['obj'].x for s in self.sections]))

    def indexS(self):
        """return index for state variables
        id section
        channel
        variable
        position
        """
        #todo
        return (np.concatenate( [ [s['num']]*len(s['idS']) for s in self.sections]),
                np.concatenate([s['obj'].index for s in self.sections]))






class Ion:
    """This class represent an ionic specie"""
    def __init__(self,name,charge,D):
        """
        name : str
        charge : int electric charge of the ion (ex 2 for Ca2+ and -1 for Cl-)
        D : diffusion coef of the ion um2/ms
        """
        self.name = name
        self.charge = charge
        self.D = D

    def __repr__(self):
        return "{}{}{}".format(self.name,
                                abs(self.charge) if self.charge>1 else "",
                                "+" if self.charge >0 else "-"
                                )<|MERGE_RESOLUTION|>--- conflicted
+++ resolved
@@ -65,11 +65,7 @@
             Quantity (self.L*1E-6,'m'),
             Quantity (self.a*1E-6,'m'),
             Quantity (self.C_m*1E-4,'F/cm²'),
-<<<<<<< HEAD
-            Quantity (self.R_l*1E5,'Ω.cm'),
-=======
             Quantity (self.R_l*1E5,'Ω.cm')),
->>>>>>> d753ab00
             [c['obj'] for c in self.channels_c],
             ['{}:{}'.format(c['pos'],c['obj'])for c in self.channels_p])
     def __str__(self):
