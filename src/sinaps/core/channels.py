--- conflicted
+++ resolved
@@ -221,11 +221,7 @@
 
     param_names = ("gampa", "tampa1", "tampa2", "V_ampa", "t0")
 
-<<<<<<< HEAD
-    def __init__(self,t0,gampa=0.02,tampa1=0.3,tampa2=3,V_ampa=70):
-=======
-    def __init__(self, t0, gampa=0.2, tampa1=0.3, tampa2=3, V_ampa=70):
->>>>>>> 25ea1e24
+    def __init__(self, t0, gampa=0.02, tampa1=0.3, tampa2=3, V_ampa=70):
         """Point channel with a AMPAr-type current starting at time t0 [pA]
         t0: start of the current [ms]
         gampa: max conductance of Ampar [nS]
@@ -242,20 +238,14 @@
         }
 
     @staticmethod
-<<<<<<< HEAD
-    def _I(V,t,
-           t0,gampa,tampa1,tampa2,V_ampa):
-        return ((t <= t0+20) & (t >= t0)) *(-gampa*(1-np.exp(-np.abs(t-t0)/tampa1))*np.exp(-np.abs(t-t0)/tampa2)*(V-V_ampa))
-=======
     def _I(V, t, t0, gampa, tampa1, tampa2, V_ampa):
-        return ((t <= t0 + 20) & (t >= t0)) * np.maximum(
-            0,
-            -gampa
+        return (((t <= t0 + 20) & (t >= t0)) 
+            * (-gampa)
             * (1 - np.exp(-np.abs(t - t0) / tampa1))
             * np.exp(-np.abs(t - t0) / tampa2)
-            * (V - V_ampa),
-        )
->>>>>>> 25ea1e24
+            * (V - V_ampa)
+        )
+
 
     @staticmethod
     def _J(ion, V, t, t0, gampa, tampa1, tampa2, V_ampa):
